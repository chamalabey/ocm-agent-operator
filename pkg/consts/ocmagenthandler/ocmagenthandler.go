--- conflicted
+++ resolved
@@ -29,25 +29,19 @@
 	OCMAgentServiceAccount = "ocm-agent"
 	// OCMAgentCommand is the name of the OCM Agent binary to run in the deployment
 	OCMAgentCommand = "ocm-agent"
-<<<<<<< HEAD
 
-	// OCMAgentServiceScheme is the protocol that the OCM Agent will use
-	OCMAgentServiceScheme = "http"
-=======
->>>>>>> afef8a32
 	// OCMAgentServiceName is the name of the Service that serves the OCM Agent
 	OCMAgentServiceName = "ocm-agent"
 	// OCMAgentServicePort is the port number to use for the OCM Agent Service
 	OCMAgentServicePort = 8081
-<<<<<<< HEAD
 	// OCMAgentServiceURLKey defines the key in the configure-alertmanager-operator ConfigMap
 	// that contains the OCM Agent service URL
 	OCMAgentServiceURLKey = "serviceURL"
 	// OCMAgentWebhookReceiverPath is the path of the webhook receiver in the OCM Agent
 	OCMAgentWebhookReceiverPath = "/alertmanager-receiver"
+	// OCMAgentServiceScheme is the protocol that the OCM Agent will use
+	OCMAgentServiceScheme = "http"
 
-=======
->>>>>>> afef8a32
 	// OCMAgentMetricsServiceName is the name of the service that service the OCM Agent metrics
 	OCMAgentMetricsServiceName = "ocm-agent-metrics"
 	// OCMAgentMetricsServicePort is the port number to use for OCM Agent metrics service

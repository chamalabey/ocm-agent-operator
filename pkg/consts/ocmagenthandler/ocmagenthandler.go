--- conflicted
+++ resolved
@@ -18,15 +18,11 @@
 	// OCMAgentPort is the container port number used by the agent for exposing its services
 	OCMAgentPort = 8081
 	// OCMAgentMetricsPort is the container port number used by the agent for exposing metrics
-<<<<<<< HEAD
-	OCMAgentMetricsPort = 8888
-=======
 	OCMAgentMetricsPort = 8383
 	// OCMAgentLivezPath is the liveliness probe path
 	OCMAgentLivezPath = "/livez"
 	// OCMAgentReadyzPath is the readyness probe path
 	OCMAgentReadyzPath = "/readyz"
->>>>>>> a59bae18
 	// OCMAgentServiceAccount is the name of the service account that will run the OCM Agent
 	OCMAgentServiceAccount = "ocm-agent"
 	// OCMAgentCommand is the name of the OCM Agent binary to run in the deployment
@@ -41,10 +37,6 @@
 	// OCMAgentServiceURLKey defines the key in the configure-alertmanager-operator ConfigMap
 	// that contains the OCM Agent service URL
 	OCMAgentServiceURLKey = "serviceURL"
-	// OCMAgentLivezPath is the liveliness probe path
-	OCMAgentLivezPath = "/livez"
-	// OCMAgentReadyzPath is the readyness probe path
-	OCMAgentReadyzPath = "/readyz"
 	// OCMAgentWebhookReceiverPath is the path of the webhook receiver in the OCM Agent
 	OCMAgentWebhookReceiverPath = "/alertmanager-receiver"
 

--- conflicted
+++ resolved
@@ -6,7 +6,6 @@
 	"reflect"
 
 	"github.com/golang/mock/gomock"
-	"github.com/openshift/ocm-agent-operator/pkg/consts/ocmagenthandler"
 
 	corev1 "k8s.io/api/core/v1"
 	k8serrs "k8s.io/apimachinery/pkg/api/errors"
@@ -16,6 +15,7 @@
 	"sigs.k8s.io/controller-runtime/pkg/client"
 
 	ocmagentv1alpha1 "github.com/openshift/ocm-agent-operator/pkg/apis/ocmagent/v1alpha1"
+	oahconst "github.com/openshift/ocm-agent-operator/pkg/consts/ocmagenthandler"
 	testconst "github.com/openshift/ocm-agent-operator/pkg/consts/test/init"
 	clientmocks "github.com/openshift/ocm-agent-operator/pkg/util/test/generated/mocks/client"
 
@@ -68,12 +68,21 @@
 				ClusterID: configv1.ClusterID(testClusterId),
 			},
 		}
+		testClusterVersion = testClusterVersion
 	})
 
 	Context("When building an OCM Agent ConfigMap", func() {
+		var cm *corev1.ConfigMap
+		BeforeEach(func() {
+			cm = buildOCMAgentConfigMap(testOcmAgent, testClusterId)
+		})
 		It("Sets a correct name", func() {
-			cm := buildOCMAgentConfigMap(testOcmAgent, testClusterId)
 			Expect(cm.Name).To(Equal(testOcmAgent.Spec.OcmAgentConfig))
+		})
+		It("Sets the correct data", func() {
+			Expect(cm.Data).To(HaveKeyWithValue(oahconst.OCMAgentConfigClusterID, testClusterId))
+			Expect(cm.Data).To(HaveKeyWithValue(oahconst.OCMAgentConfigURLKey, testOcmAgent.Spec.AgentConfig.OcmBaseUrl))
+			Expect(cm.Data).To(HaveKey(oahconst.OCMAgentConfigServicesKey))
 		})
 	})
 
@@ -81,7 +90,7 @@
 		var testConfigMap *corev1.ConfigMap
 		var testNamespacedName types.NamespacedName
 		BeforeEach(func() {
-			testNamespacedName = ocmagenthandler.BuildNamespacedName(testOcmAgent.Spec.OcmAgentConfig)
+			testNamespacedName = oahconst.BuildNamespacedName(testOcmAgent.Spec.OcmAgentConfig)
 			testConfigMap = buildOCMAgentConfigMap(testOcmAgent, testClusterId)
 		})
 		When("the OCM Agent config already exists", func() {
@@ -89,18 +98,10 @@
 				BeforeEach(func() {
 					testConfigMap.Data = map[string]string{"fake": "fake"}
 				})
-<<<<<<< HEAD
-				It("updates the configmaps", func() {
-					goldenConfig := buildOCMAgentConfigMap(testOcmAgent)
-					gomock.InOrder(
-						mockClient.EXPECT().Get(gomock.Any(), testNamespacedName, gomock.Any()).SetArg(2, *testConfigMap),
-=======
 				It("updates the configmap", func() {
 					goldenConfig := buildOCMAgentConfigMap(testOcmAgent, testClusterId)
 					gomock.InOrder(
-						mockClient.EXPECT().Get(gomock.Any(), gomock.Any(), gomock.Any()).SetArg(2, testClusterVersion),
-						mockClient.EXPECT().Get(gomock.Any(), testNamespacedName, gomock.Any()).SetArg(2, testConfigMap),
->>>>>>> a59bae18
+						mockClient.EXPECT().Get(gomock.Any(), testNamespacedName, gomock.Any()).SetArg(2, *testConfigMap),
 						mockClient.EXPECT().Update(gomock.Any(), gomock.Any()).DoAndReturn(
 							func(ctx context.Context, d *corev1.ConfigMap, opts ...client.UpdateOptions) error {
 								Expect(d.Data).To(Equal(goldenConfig.Data))
@@ -114,12 +115,7 @@
 			When("the configmap matches what is expected", func() {
 				It("does not update the configmap", func() {
 					gomock.InOrder(
-<<<<<<< HEAD
 						mockClient.EXPECT().Get(gomock.Any(), testNamespacedName, gomock.Any()).SetArg(2, *testConfigMap),
-=======
-						mockClient.EXPECT().Get(gomock.Any(), gomock.Any(), gomock.Any()).SetArg(2, testClusterVersion),
-						mockClient.EXPECT().Get(gomock.Any(), testNamespacedName, gomock.Any()).SetArg(2, testConfigMap),
->>>>>>> a59bae18
 					)
 					err := testOcmAgentHandler.ensureConfigMap(testOcmAgent, testConfigMap, true)
 					Expect(err).To(BeNil())
@@ -130,7 +126,6 @@
 			It("creates the configmap", func() {
 				notFound := k8serrs.NewNotFound(schema.GroupResource{}, testConfigMap.Name)
 				gomock.InOrder(
-					mockClient.EXPECT().Get(gomock.Any(), gomock.Any(), gomock.Any()).SetArg(2, testClusterVersion),
 					mockClient.EXPECT().Get(gomock.Any(), testNamespacedName, gomock.Any()).Return(notFound),
 					mockClient.EXPECT().Create(gomock.Any(), gomock.Any()).DoAndReturn(
 						func(ctx context.Context, d *corev1.ConfigMap, opts ...client.CreateOptions) error {
@@ -149,7 +144,7 @@
 					gomock.InOrder(
 						mockClient.EXPECT().Get(gomock.Any(), gomock.Any(), gomock.Any()).Return(notFound),
 					)
-					err := testOcmAgentHandler.ensureConfigMapDeleted(testConfigMap)
+					err := testOcmAgentHandler.ensureConfigMapDeleted(testNamespacedName)
 					Expect(err).To(BeNil())
 				})
 			})
@@ -159,7 +154,7 @@
 						mockClient.EXPECT().Get(gomock.Any(), gomock.Any(), gomock.Any()).SetArg(2, *testConfigMap),
 						mockClient.EXPECT().Delete(gomock.Any(), testConfigMap),
 					)
-					err := testOcmAgentHandler.ensureConfigMapDeleted(testConfigMap)
+					err := testOcmAgentHandler.ensureConfigMapDeleted(testNamespacedName)
 					Expect(err).To(BeNil())
 				})
 			})
@@ -175,9 +170,9 @@
 			})
 			It("builds one successfully", func() {
 				Expect(err).ToNot(HaveOccurred())
-				Expect(cm.Name).To(Equal(ocmagenthandler.CAMOConfigMapNamespacedName.Name))
-				Expect(cm.Namespace).To(Equal(ocmagenthandler.CAMOConfigMapNamespacedName.Namespace))
-				Expect(cm.Data).To(HaveKey(ocmagenthandler.OCMAgentServiceURLKey))
+				Expect(cm.Name).To(Equal(oahconst.CAMOConfigMapNamespacedName.Name))
+				Expect(cm.Namespace).To(Equal(oahconst.CAMOConfigMapNamespacedName.Namespace))
+				Expect(cm.Data).To(HaveKey(oahconst.OCMAgentServiceURLKey))
 			})
 		})
 	})
@@ -188,8 +183,8 @@
 		var notFound *k8serrs.StatusError
 
 		BeforeEach(func() {
-			testNamespacedName = ocmagenthandler.BuildNamespacedName(testOcmAgent.Spec.OcmAgentConfig)
-			testConfigMap = buildOCMAgentConfigMap(testOcmAgent)
+			testNamespacedName = oahconst.BuildNamespacedName(testOcmAgent.Spec.OcmAgentConfig)
+			testConfigMap = buildOCMAgentConfigMap(testOcmAgent, testClusterId)
 			notFound = k8serrs.NewNotFound(schema.GroupResource{}, testConfigMap.Name)
 		})
 		It("Adds one if requested", func() {
